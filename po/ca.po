# SOME DESCRIPTIVE TITLE.
# Copyright (C) YEAR THE PACKAGE'S COPYRIGHT HOLDER
# This file is distributed under the same license as the PACKAGE package.
# FIRST AUTHOR <EMAIL@ADDRESS>, YEAR.
#
msgid ""
msgstr ""
"Project-Id-Version: PACKAGE VERSION\n"
"Report-Msgid-Bugs-To: \n"
"POT-Creation-Date: 2010-04-28 02:27+0800\n"
<<<<<<< HEAD
"PO-Revision-Date: 2010-05-03 15:30+0200\n"
"Last-Translator: Josep <papapep@gmail.com>\n"
=======
"PO-Revision-Date: 2010-05-03 18:37+0100\n"
"Last-Translator: el_libre -- www.catmidia.cat <el.libre@gmail.com>\n"
>>>>>>> 4c73d79a
"Language-Team: LANGUAGE <LL@li.org>\n"
"Language: ca\n"
"MIME-Version: 1.0\n"
"Content-Type: text/plain; charset=utf-8\n"
"Content-Transfer-Encoding: 8bit\n"
"Plural-Forms: nplurals=2; plural=(n != 1);\n"
"X-Generator: Pootle 2.0.1\n"

#: ../data/ui/app-chooser.glade.h:1
msgid "<b>Command line to execute:</b>"
msgstr "<b>Ordre a executar:</b>"

#: ../data/ui/app-chooser.glade.h:2
msgid "<b>File Type To be Opened:</b>"
msgstr "<b>Tipus de fitxer a obrir:</b>"

#: ../data/ui/app-chooser.glade.h:4
#, no-c-format
msgid ""
"<b>These special codes can be used in the command line:</b>\n"
"  <b>%f</b>: Represents a single file name\n"
"  <b>%F</b>: Represents multiple file names\n"
"  <b>%u</b>: Represents a single URI of the file\n"
"  <b>%U</b>: Represents multiple URIs"
msgstr ""
"<b>Es poden emprar aquests codis especials a l'intèrpret d'ordres:</b>\n"
"  <b>%f</b>: representa el nom d'un sol fitxer\n"
"  <b>%F</b>: representa el nom de múltiples fitxers\n"
"  <b>%u</b>: representa una sola URI de fitxer\n"
"  <b>%U</b>: representa diverses URI de fitxer"

#: ../data/ui/app-chooser.glade.h:9
msgid "Choose An Application"
msgstr "Trieu una aplicació"

#: ../data/ui/app-chooser.glade.h:10
msgid "Custom Command Line"
msgstr "Intèrpret d'ordres personalitzat"

#: ../data/ui/app-chooser.glade.h:11
msgid "Execute in terminal emulator"
msgstr "Executa-ho a un emulador de terminal"

#: ../data/ui/app-chooser.glade.h:12
msgid "Installed Application"
msgstr "Aplicació instal·lada"

#: ../data/ui/app-chooser.glade.h:13
msgid "Set selected application as default action of this file type"
<<<<<<< HEAD
msgstr ""
"Defineix l'aplicació seleccionada com a la predeterminada per a aquest tipus "
"de fitxer"
=======
msgstr "Defineix l'aplicació seleccionada com a la predeterminada per a aquest tipus de fitxer"
>>>>>>> 4c73d79a

#: ../data/ui/app-chooser.glade.h:14
msgid "_Browse"
msgstr "_Navega"

#: ../data/ui/ask-rename.glade.h:1
msgid ""
"<b>There is already a file with the same name in this location.</b>\n"
"\n"
"Do you want to replace the existing file"
msgstr ""
"<b>Ja existeix un fitxer amb aquest mateix nom en aquest lloc.</b>\n"
"\n"
"Voleu reemplaçar el fitxer existent"

#: ../data/ui/ask-rename.glade.h:4
msgid "Apply this option to all existing files"
msgstr "Aplica aquesta opció a tots els fitxers existents"

#: ../data/ui/ask-rename.glade.h:5
msgid "Confirm to replace files"
msgstr "Confirmeu per a reemplaçar els fitxers"

#: ../data/ui/ask-rename.glade.h:6
msgid "File Name:"
msgstr "Nom del fitxer:"

#: ../data/ui/ask-rename.glade.h:7
msgid "_Overwrite"
msgstr "S_obreescriu"

#: ../data/ui/ask-rename.glade.h:8
msgid "_Rename"
msgstr "_Reanomena"

#: ../data/ui/ask-rename.glade.h:9
msgid "_Skip"
msgstr "_Salta"

#: ../data/ui/ask-rename.glade.h:10
msgid "with the following file?"
msgstr "amb el següent nom?"

#: ../data/ui/file-prop.glade.h:1
msgid "---"
msgstr "---"

#: ../data/ui/file-prop.glade.h:2
msgid "<b>Access Control</b>"
msgstr "<b>Control d'accés</b>"

#: ../data/ui/file-prop.glade.h:3
msgid "<b>File Type:</b>"
msgstr "<b>Tipus de fitxer:</b>"

#: ../data/ui/file-prop.glade.h:4
msgid "<b>Group:</b>"
msgstr "<b>Grup:</b>"

#: ../data/ui/file-prop.glade.h:5
msgid "<b>Last Access:</b>"
msgstr "<b>Últim accés:</b>"

#: ../data/ui/file-prop.glade.h:6
msgid "<b>Last Modification:</b>"
msgstr "<b>Última modificació:</b>"

#: ../data/ui/file-prop.glade.h:7
msgid "<b>Location:</b>"
msgstr "<b>Ubicació:</b>"

#: ../data/ui/file-prop.glade.h:8
msgid "<b>Open _with:</b>"
msgstr "<b>Obre _amb:</b>"

#: ../data/ui/file-prop.glade.h:9
msgid "<b>Other:</b>"
msgstr "<b>Altres:</b>"

#: ../data/ui/file-prop.glade.h:10
msgid "<b>Owner:</b>"
msgstr "<b>Propietari:</b>"

#: ../data/ui/file-prop.glade.h:11
msgid "<b>Size on Disk:</b>"
msgstr "<b>Mida en disc:</b>"

#: ../data/ui/file-prop.glade.h:12
msgid "<b>Target:</b>"
msgstr "<b>Destí:</b>"

#: ../data/ui/file-prop.glade.h:13
msgid "<b>Total Size of Files:</b>"
msgstr "<b>Mida total dels fitxers:</b>"

#: ../data/ui/file-prop.glade.h:14
msgid "<b>_Group:</b>"
msgstr "<b>_Grup:</b>"

#: ../data/ui/file-prop.glade.h:15
msgid "<b>_Owner:</b>"
msgstr "<b>Pr_opietari:</b>"

#: ../data/ui/file-prop.glade.h:16
msgid "File Properties"
msgstr "Propietats del fitxer"

#: ../data/ui/file-prop.glade.h:17
msgid "Make the file executable"
msgstr "Fes aquest fitxer executable"

#: ../data/ui/file-prop.glade.h:18
msgid "None"
msgstr "Cap"

#: ../data/ui/file-prop.glade.h:19
msgid "Operations that all other users can do"
msgstr "Operacions que poden efectuar els altres usuaris"

#: ../data/ui/file-prop.glade.h:20
msgid "Operations that the owner of the file can do"
msgstr "Operacions que pot efectuar el propietari del fitxer"

#: ../data/ui/file-prop.glade.h:21
msgid "Operations that users in the same group as the owner of the file can do"
<<<<<<< HEAD
msgstr ""
"Operacions que poden efectuar els usuaris que són al mateix grup que el "
"propietari del fitxer"
=======
msgstr "Operacions que poden efectuar els usuaris que són al mateix grup que el propietari del fitxer"
>>>>>>> 4c73d79a

#: ../data/ui/file-prop.glade.h:22
msgid "Read and Write"
msgstr "Lectura i escriptura"

#: ../data/ui/file-prop.glade.h:23
msgid "Read only"
msgstr "Només lectura"

#: ../data/ui/file-prop.glade.h:24
msgid "Select the application used to open files of this type "
msgstr "Trieu l'aplicació que s'emprarà per a obrir fitxers d'aquest tipus "

#: ../data/ui/file-prop.glade.h:25
msgid "Write only"
msgstr "Només escriptura"

#: ../data/ui/file-prop.glade.h:26
msgid "_General"
msgstr "_General"

#: ../data/ui/file-prop.glade.h:27
msgid "_Permissions"
msgstr "_Permisos"

#. Processing: <Name of currently proccesed file>
#: ../data/ui/progress.glade.h:2
msgid "<b>Processing:</b>"
msgstr "<b>S'està processant:</b>"

#: ../data/ui/progress.glade.h:3
msgid "<b>Progress:</b>"
msgstr "<b>Progrès:</b>"

#: ../data/ui/progress.glade.h:4
msgid "<b>Some errors occurred:</b>"
msgstr "<b>S'han produït alguns errors:</b>"

#: ../data/ui/progress.glade.h:5
msgid "<b>Time remaining:</b>"
msgstr "<b>Temps per a la finalització:</b>"

#. To: <Destination folder> ex. Copy file to..., Move file to...etc.
#: ../data/ui/progress.glade.h:7
msgid "<b>To:</b>"
msgstr "<b>A:</b>"

#. Preparing to do some file operation (Copy, Move, Delete...)
#: ../data/ui/progress.glade.h:9
msgid "Preparing..."
msgstr "S'està preparant..."

#: ../data/ui/preferred-apps.glade.h:1
msgid "<b>Mail client</b>"
msgstr "<b>Client de correu</b>"

#: ../data/ui/preferred-apps.glade.h:2
msgid "<b>Terminal Emulator</b>"
msgstr "<b>Emulador de terminal</b>"

#: ../data/ui/preferred-apps.glade.h:3
msgid "<b>Web Browser</b>"
msgstr "<b>Navegador web</b>"

#: ../data/ui/preferred-apps.glade.h:4
msgid "Command line:"
msgstr "Intèrpret d'ordres:"

#: ../data/ui/preferred-apps.glade.h:5
msgid "File Associations"
msgstr "Associació de fitxer"

#: ../data/ui/preferred-apps.glade.h:6
msgid "Preferred Applications"
msgstr "Aplicacions preferides"

#: ../data/ui/preferred-apps.glade.h:7
msgid "System Applications"
msgstr "Aplicacions de sistema"

#: ../data/ui/preferred-apps.glade.h:8
<<<<<<< HEAD
msgid ""
"The preferred Mail Client will be used to compose emails when you click on E-"
"mail addresses."
msgstr ""
"S'emprarà el client de correu preferit per a redactar correus quan feu clic "
"damunt adreces de correu electrònic"
=======
msgid "The preferred Mail Client will be used to compose emails when you click on E-mail addresses."
msgstr "S'emprarà el client de correu preferit per a redactar correus quan feu clic damunt adreces de correu electrònic"
>>>>>>> 4c73d79a

#: ../data/ui/preferred-apps.glade.h:9
msgid "The preferred Web Browser will be used to open hyperlinks."
msgstr "S'emprarà el navegador web preferit per a obrir els hiperenllaços"

#: ../src/base/fm-utils.c:54
#: ../src/base/fm-utils.c:83
#, c-format
msgid "%u byte"
msgid_plural "%u bytes"
msgstr[0] "%u byte"
msgstr[1] "%u bytes"

#: ../src/base/fm-utils.c:61
msgid "KB"
msgstr "KB"

#: ../src/base/fm-utils.c:66
msgid "MB"
msgstr "MB"

#: ../src/base/fm-utils.c:71
msgid "GB"
msgstr "GB"

#: ../src/base/fm-utils.c:76
msgid "TB"
msgstr "TB"

#: ../src/base/fm-utils.c:90
msgid "KiB"
msgstr "KiB"

#: ../src/base/fm-utils.c:95
msgid "MiB"
msgstr "MiB"

#: ../src/base/fm-utils.c:100
msgid "GiB"
msgstr "GiB"

#: ../src/base/fm-utils.c:105
msgid "TiB"
msgstr "TiB"

#: ../src/base/fm-file-info.c:53
msgid "Shortcuts"
msgstr "Dreceres"

#: ../src/base/fm-file-info.c:56
msgid "Mount Point"
msgstr "Punt de muntatge"

#: ../src/base/fm-path.c:436
msgid "Trash Can"
msgstr "Paperera"

#: ../src/base/fm-path.c:438
msgid "My Computer"
msgstr "El meu ordinador"

#: ../src/base/fm-path.c:446
#: ../src/gtk/fm-places-view.c:567
msgid "Applications"
msgstr "Aplicacions"

#: ../src/base/fm-path.c:449
msgid "Network"
msgstr "Xarxa"

#: ../src/gtk/fm-progress-dlg.c:145
msgid ": "
msgstr ": "

#: ../src/gtk/fm-progress-dlg.c:208
#: ../src/gtk/fm-progress-dlg.c:227
#, c-format
msgid ""
"Type: %s\n"
"Size: %s\n"
"Modified: %s"
msgstr ""
"Tipus: %s\n"
"Mida: %s\n"
"Modificat: %s"

#: ../src/gtk/fm-progress-dlg.c:215
#: ../src/gtk/fm-progress-dlg.c:234
#, c-format
msgid ""
"Type: %s\n"
"Modified: %s"
msgstr ""
"Tipus: %s\n"
"Modificat: %s"

#: ../src/gtk/fm-progress-dlg.c:302
msgid "The file operation is cancelled and there are some errors."
msgstr "S'ha cancel·lat l'operació de fitxer i s'han produït alguns errors."

#: ../src/gtk/fm-progress-dlg.c:304
msgid "Cancelled"
msgstr "Cancel·lat"

#: ../src/gtk/fm-progress-dlg.c:308
msgid "The file operation is finished, but there are some errors."
msgstr "Ha finalitzat l'operació de fitxer, però s'han produït alguns errors."

#: ../src/gtk/fm-progress-dlg.c:310
msgid "Finished"
msgstr "S'ha finalitzat"

#: ../src/gtk/fm-progress-dlg.c:328
msgid ""
"Some files cannot be moved to trash can because the underlying file systems don't support this operation.\n"
"Do you want to delete them instead?"
msgstr ""
"Alguns arxius no es poden moure a la paperera perquè els sistemes de fitxers subjacents no admeten aquesta operació. \n"
"Vols eliminar-los de totes maneres?"

#: ../src/gtk/fm-progress-dlg.c:422
msgid ", "
msgstr ", "

#: ../src/gtk/fm-progress-dlg.c:437
msgid "Moving files"
msgstr "S'estan movent els fitxers"

#: ../src/gtk/fm-progress-dlg.c:440
msgid "Copying files"
msgstr "S'estan copiant els fitxers"

#: ../src/gtk/fm-progress-dlg.c:443
msgid "Trashing files"
msgstr "Enviant arxius a la paperera"

#: ../src/gtk/fm-progress-dlg.c:446
msgid "Deleting files"
msgstr "S'estan suprimint els fitxers"

#: ../src/gtk/fm-progress-dlg.c:449
msgid "Creating symlinks"
msgstr "Creant enllaços simbòlics"

#: ../src/gtk/fm-progress-dlg.c:452
msgid "Changing file attributes"
msgstr "Canvia atributs d'arxiu"

#: ../src/gtk/fm-file-properties.c:171
msgid "Please enter a valid user name or numeric id."
msgstr "Si us plau, introdueix un nom d'usuari/a vàlid o id numèrica."

#: ../src/gtk/fm-file-properties.c:203
msgid "Please enter a valid group name or numeric id."
msgstr "Si us plau, introdueix un nom de grup vàlid o id numèrica."

#: ../src/gtk/fm-file-properties.c:351
msgid "Do you want to recursively apply these changes to all files and sub-folders?"
msgstr "Vols aplicar aquests canvis de forma recursiva a tots els arxius i subcarpetes?"

#: ../src/gtk/fm-file-properties.c:625
msgid "Files of different types"
msgstr "Arxius de diferents tipus"

#: ../src/gtk/fm-file-properties.c:653
msgid "Multiple Files"
msgstr "diversos fitxers"

#: ../src/gtk/fm-places-view.c:132
msgid "Mount Volume"
msgstr "Munta el volum"

#: ../src/gtk/fm-places-view.c:133
msgid "Unmount Volume"
msgstr "Desmunta el volum"

#: ../src/gtk/fm-places-view.c:134
msgid "Eject Removable Media"
msgstr "Expulsa els suports extraïbles"

#: ../src/gtk/fm-places-view.c:147
#: ../src/gtk/fm-places-view.c:874
msgid "Rename Bookmark Item"
msgstr "Canvia el nom del marcador"

#: ../src/gtk/fm-places-view.c:148
msgid "Remove from Bookmark"
msgstr "Suprimeix de les adreces d'interès"

#: ../src/gtk/fm-places-view.c:160
msgid "Empty Trash"
msgstr "Buida la paperera"

#: ../src/gtk/fm-places-view.c:498
msgid "Trash"
msgstr "Paperera"

#: ../src/gtk/fm-places-view.c:552
msgid "Desktop"
msgstr "Escriptori"

#: ../src/gtk/fm-places-view.c:875
msgid "Enter a new name:"
msgstr "Introdueix el nou nom: "

#: ../src/gtk/fm-file-menu.c:84
#: ../src/gtk/fm-file-menu.c:85
msgid "Open With..."
msgstr "Obre amb..."

#: ../src/gtk/fm-file-menu.c:90
msgid "Rename"
msgstr "Reanomena"

#: ../src/gtk/fm-file-menu.c:91
msgid "Create Symlink"
msgstr "Crea enllaç simbòlic"

#: ../src/gtk/fm-file-menu.c:92
msgid "Send To"
msgstr "Envia a"

#: ../src/gtk/fm-file-menu.c:93
msgid "Compress..."
msgstr "Comprimeix"

#: ../src/gtk/fm-file-menu.c:94
msgid "Extract Here"
msgstr "Extreu aquí"

#: ../src/gtk/fm-file-menu.c:95
msgid "Extract To..."
msgstr "Extreu a..."

#: ../src/gtk/fm-file-menu.c:244
msgid "_Restore"
msgstr "_Restaura"

#: ../src/gtk/fm-file-menu.c:245
msgid "Restore trashed files to original paths"
msgstr "Restaura arxius de la paperera a les seves rutes originals"

#: ../src/gtk/fm-dnd-dest.c:449
msgid "XDirectSave failed."
msgstr "XDirectSave fallit."

#: ../src/gtk/fm-app-chooser-dlg.c:96
msgid "Use selected application to open files"
msgstr "Utilitza l'aplicació seleccionada per obrir arxius"

#: ../src/gtk/fm-app-chooser-dlg.c:103
msgid "Execute custom command line to open files"
msgstr "Executa la línia de comandes personalitzada per obrir arxius"

#: ../src/gtk/fm-app-chooser-combo-box.c:185
msgid "Customize"
msgstr "Personalitza"

#: ../src/gtk/fm-folder-view.c:522
msgid "Name"
msgstr "Nom"

#: ../src/gtk/fm-folder-view.c:541
msgid "Description"
msgstr "Descripció"

#: ../src/gtk/fm-folder-view.c:548
msgid "Size"
msgstr "Mida"

#: ../src/gtk/fm-folder-view.c:554
msgid "Modified"
msgstr "Modificat"

#: ../src/gtk/fm-app-menu-view.c:157
msgid "Installed Applications"
msgstr "Aplicacions instal·lades"

#: ../src/gtk/fm-gtk-utils.c:45
msgid "Error"
msgstr "Error"

#: ../src/gtk/fm-gtk-utils.c:254
msgid "Please select a folder"
msgstr "Si us plau, Selecciona una carpeta."

#: ../src/gtk/fm-gtk-utils.c:400
msgid "Only system administrators have the permission to do this."
msgstr "Només els administradors/es de sistema tenen permís per fer això."

#: ../src/gtk/fm-gtk-utils.c:475
msgid "Do you want to move the selected files to trash can?"
msgstr "Vols moure els fitxers seleccionats a la paperera?"

#: ../src/gtk/fm-gtk-utils.c:496
msgid "Do you want to delete the selected files?"
msgstr "Vols suprimir els arxius seleccionats?"

#: ../src/gtk/fm-gtk-utils.c:542
msgid "Rename File"
msgstr "Canvia el nom del fitxer"

#: ../src/gtk/fm-gtk-utils.c:542
msgid "Please enter a new name:"
msgstr "Si us plau, escriu un nom nou:"

#: ../src/gtk/fm-gtk-utils.c:564
msgid "Are you sure you want to empty the trash can?"
msgstr "Estàs segur/a que vols buidar la paperera?"

#: ../src/job/fm-dir-list-job.c:229
#: ../src/job/fm-dir-list-job.c:238
#: ../src/job/fm-dir-list-job.c:325
#, c-format
msgid "The specified directory is not valid"
msgstr "El directori especificat no és vàlid"
<|MERGE_RESOLUTION|>--- conflicted
+++ resolved
@@ -8,13 +8,8 @@
 "Project-Id-Version: PACKAGE VERSION\n"
 "Report-Msgid-Bugs-To: \n"
 "POT-Creation-Date: 2010-04-28 02:27+0800\n"
-<<<<<<< HEAD
-"PO-Revision-Date: 2010-05-03 15:30+0200\n"
-"Last-Translator: Josep <papapep@gmail.com>\n"
-=======
 "PO-Revision-Date: 2010-05-03 18:37+0100\n"
 "Last-Translator: el_libre -- www.catmidia.cat <el.libre@gmail.com>\n"
->>>>>>> 4c73d79a
 "Language-Team: LANGUAGE <LL@li.org>\n"
 "Language: ca\n"
 "MIME-Version: 1.0\n"
@@ -64,13 +59,9 @@
 
 #: ../data/ui/app-chooser.glade.h:13
 msgid "Set selected application as default action of this file type"
-<<<<<<< HEAD
 msgstr ""
 "Defineix l'aplicació seleccionada com a la predeterminada per a aquest tipus "
 "de fitxer"
-=======
-msgstr "Defineix l'aplicació seleccionada com a la predeterminada per a aquest tipus de fitxer"
->>>>>>> 4c73d79a
 
 #: ../data/ui/app-chooser.glade.h:14
 msgid "_Browse"
@@ -196,13 +187,9 @@
 
 #: ../data/ui/file-prop.glade.h:21
 msgid "Operations that users in the same group as the owner of the file can do"
-<<<<<<< HEAD
 msgstr ""
 "Operacions que poden efectuar els usuaris que són al mateix grup que el "
 "propietari del fitxer"
-=======
-msgstr "Operacions que poden efectuar els usuaris que són al mateix grup que el propietari del fitxer"
->>>>>>> 4c73d79a
 
 #: ../data/ui/file-prop.glade.h:22
 msgid "Read and Write"
@@ -284,24 +271,18 @@
 msgstr "Aplicacions de sistema"
 
 #: ../data/ui/preferred-apps.glade.h:8
-<<<<<<< HEAD
 msgid ""
 "The preferred Mail Client will be used to compose emails when you click on E-"
 "mail addresses."
 msgstr ""
 "S'emprarà el client de correu preferit per a redactar correus quan feu clic "
 "damunt adreces de correu electrònic"
-=======
-msgid "The preferred Mail Client will be used to compose emails when you click on E-mail addresses."
-msgstr "S'emprarà el client de correu preferit per a redactar correus quan feu clic damunt adreces de correu electrònic"
->>>>>>> 4c73d79a
 
 #: ../data/ui/preferred-apps.glade.h:9
 msgid "The preferred Web Browser will be used to open hyperlinks."
 msgstr "S'emprarà el navegador web preferit per a obrir els hiperenllaços"
 
-#: ../src/base/fm-utils.c:54
-#: ../src/base/fm-utils.c:83
+#: ../src/base/fm-utils.c:54 ../src/base/fm-utils.c:83
 #, c-format
 msgid "%u byte"
 msgid_plural "%u bytes"
@@ -356,8 +337,7 @@
 msgid "My Computer"
 msgstr "El meu ordinador"
 
-#: ../src/base/fm-path.c:446
-#: ../src/gtk/fm-places-view.c:567
+#: ../src/base/fm-path.c:446 ../src/gtk/fm-places-view.c:567
 msgid "Applications"
 msgstr "Aplicacions"
 
@@ -369,8 +349,7 @@
 msgid ": "
 msgstr ": "
 
-#: ../src/gtk/fm-progress-dlg.c:208
-#: ../src/gtk/fm-progress-dlg.c:227
+#: ../src/gtk/fm-progress-dlg.c:208 ../src/gtk/fm-progress-dlg.c:227
 #, c-format
 msgid ""
 "Type: %s\n"
@@ -381,8 +360,7 @@
 "Mida: %s\n"
 "Modificat: %s"
 
-#: ../src/gtk/fm-progress-dlg.c:215
-#: ../src/gtk/fm-progress-dlg.c:234
+#: ../src/gtk/fm-progress-dlg.c:215 ../src/gtk/fm-progress-dlg.c:234
 #, c-format
 msgid ""
 "Type: %s\n"
@@ -409,10 +387,12 @@
 
 #: ../src/gtk/fm-progress-dlg.c:328
 msgid ""
-"Some files cannot be moved to trash can because the underlying file systems don't support this operation.\n"
+"Some files cannot be moved to trash can because the underlying file systems "
+"don't support this operation.\n"
 "Do you want to delete them instead?"
 msgstr ""
-"Alguns arxius no es poden moure a la paperera perquè els sistemes de fitxers subjacents no admeten aquesta operació. \n"
+"Alguns arxius no es poden moure a la paperera perquè els sistemes de fitxers "
+"subjacents no admeten aquesta operació. \n"
 "Vols eliminar-los de totes maneres?"
 
 #: ../src/gtk/fm-progress-dlg.c:422
@@ -452,8 +432,11 @@
 msgstr "Si us plau, introdueix un nom de grup vàlid o id numèrica."
 
 #: ../src/gtk/fm-file-properties.c:351
-msgid "Do you want to recursively apply these changes to all files and sub-folders?"
-msgstr "Vols aplicar aquests canvis de forma recursiva a tots els arxius i subcarpetes?"
+msgid ""
+"Do you want to recursively apply these changes to all files and sub-folders?"
+msgstr ""
+"Vols aplicar aquests canvis de forma recursiva a tots els arxius i "
+"subcarpetes?"
 
 #: ../src/gtk/fm-file-properties.c:625
 msgid "Files of different types"
@@ -475,8 +458,7 @@
 msgid "Eject Removable Media"
 msgstr "Expulsa els suports extraïbles"
 
-#: ../src/gtk/fm-places-view.c:147
-#: ../src/gtk/fm-places-view.c:874
+#: ../src/gtk/fm-places-view.c:147 ../src/gtk/fm-places-view.c:874
 msgid "Rename Bookmark Item"
 msgstr "Canvia el nom del marcador"
 
@@ -500,8 +482,7 @@
 msgid "Enter a new name:"
 msgstr "Introdueix el nou nom: "
 
-#: ../src/gtk/fm-file-menu.c:84
-#: ../src/gtk/fm-file-menu.c:85
+#: ../src/gtk/fm-file-menu.c:84 ../src/gtk/fm-file-menu.c:85
 msgid "Open With..."
 msgstr "Obre amb..."
 
@@ -605,9 +586,8 @@
 msgid "Are you sure you want to empty the trash can?"
 msgstr "Estàs segur/a que vols buidar la paperera?"
 
-#: ../src/job/fm-dir-list-job.c:229
-#: ../src/job/fm-dir-list-job.c:238
+#: ../src/job/fm-dir-list-job.c:229 ../src/job/fm-dir-list-job.c:238
 #: ../src/job/fm-dir-list-job.c:325
 #, c-format
 msgid "The specified directory is not valid"
-msgstr "El directori especificat no és vàlid"
+msgstr "El directori especificat no és vàlid"