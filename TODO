--- conflicted
+++ resolved
@@ -7,11 +7,8 @@
      Do mounting on demand.
      Calculate speed and show remaining time.
 
-<<<<<<< HEAD
 * Fix idle handlers with proper g_source_is_destroyed().
 
-=======
->>>>>>> 4b88d47a
 * File monitor:
      Queue files which are already processed in file operations, and send
      change notifications in timeout handlers to improve performance.
